--- conflicted
+++ resolved
@@ -29,11 +29,7 @@
 use itertools::Either;
 use once_cell::sync::Lazy;
 use regexsoup::{
-<<<<<<< HEAD
-    bot::{Container, Inspection, Msg, Quiz, Tsx},
-=======
-    bot::{Container, InspectionAcceptance, Msg, Tsx},
->>>>>>> 6749d09e
+    bot::{Container, InspectionAcceptance, Msg, Quiz, Tsx},
     command_ext::CommandExt,
     commands,
     concepts::SameAs,
@@ -354,18 +350,8 @@
 
                         match inspection {
                             Ok(res) => {
-<<<<<<< HEAD
-                                if let Inspection::Accepted(_) = res {
+                                if let InspectionAcceptance::Accepted(_) = res {
                                     CONTAINER.delete(command.channel_id).await;
-=======
-                                if let InspectionAcceptance::Accepted(_) = res {
-                                    CONTAINER
-                                        .lock()
-                                        .unwrap()
-                                        .channel_map
-                                        .entry(command.channel_id)
-                                        .and_modify(|quiz| *quiz = None);
->>>>>>> 6749d09e
                                 }
                                 let _ = command
                                     .message(&ctx.http, res)
